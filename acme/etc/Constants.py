--- conflicted
+++ resolved
@@ -11,11 +11,7 @@
 	""" Various CSE and oneM2M constants """
 
 	
-<<<<<<< HEAD
 	version	= '2023.10'
-=======
-	version	= '2023.DEV'
->>>>>>> aec94ac0
 	"""	ACME's release version """
 
 	logoColor = '#b42025'
