#
#	HttpServer.py
#
#	(c) 2020 by Andreas Kraft
#	License: BSD 3-Clause License. See the LICENSE file for further details.
#
#	Server to implement the http part of the oneM2M Mcx communication interface.
#	This manager is the main run-loop for the CSE (when using http).
#

import json, requests, logging, os, sys, traceback
from typing import Any, Callable, List, Tuple, Union
import flask
from flask import Flask, Request, make_response, request
from werkzeug.wrappers import Response
from Configuration import Configuration, version
from Constants import Constants as C
from Types import ResourceTypes as T, Result, ResponseCode as RC
import CSE, Utils
from Logging import Logging
from resources.Resource import Resource
from werkzeug.serving import WSGIRequestHandler
import ssl


class HttpServer(object):

	def __init__(self) -> None:

		# Initialize the http server
		# Meaning defaults are automatically provided.
		self.flaskApp			= Flask(Configuration.get('cse.csi'))
		self.rootPath			= Configuration.get('http.root')
		self.useTLS 			= Configuration.get('cse.security.useTLS')
		self.verifyCertificate		= Configuration.get('cse.security.verifyCertificate')
		self.tlsVersion			= Configuration.get('cse.security.tlsVersion').lower()
		self.caCertificateFile		= Configuration.get('cse.security.caCertificateFile')
		self.caPrivateKeyFile		= Configuration.get('cse.security.caPrivateKeyFile')

		self.serverID	= 'ACME %s' % version 	# The server's ID for http response headers

		Logging.log('Registering http server root at: %s' % self.rootPath)
		if self.useTLS:
			Logging.log('TLS enabled. HTTP server serves via https.')


		# Add endpoints

		# self.addEndpoint(self.rootPath + '/', handler=self.handleGET, methods=['GET'])
		self.addEndpoint(self.rootPath + '/<path:path>', handler=self.handleGET, methods=['GET'])

		# self.addEndpoint(self.rootPath + '/', handler=self.handlePOST, methods=['POST'])
		self.addEndpoint(self.rootPath + '/<path:path>', handler=self.handlePOST, methods=['POST'])

		# self.addEndpoint(self.rootPath + '/', handler=self.handlePUT, methods=['PUT'])
		self.addEndpoint(self.rootPath + '/<path:path>', handler=self.handlePUT, methods=['PUT'])

		# self.addEndpoint(self.rootPath + '/', handler=self.handleDELETE, methods=['DELETE'])
		self.addEndpoint(self.rootPath + '/<path:path>', handler=self.handleDELETE, methods=['DELETE'])

		# Register the endpoint for the web UI
		if Configuration.get('cse.webui.enable'):
			self.webuiRoot = Configuration.get('cse.webui.root')
			self.webuiDirectory = '%s/webui' % CSE.rootDirectory
			Logging.log('Registering web ui at: %s, serving from %s' % (self.webuiRoot, self.webuiDirectory))
			self.addEndpoint(self.webuiRoot, handler=self.handleWebUIGET, methods=['GET'])
			self.addEndpoint(self.webuiRoot + '/<path:path>', handler=self.handleWebUIGET, methods=['GET'])
			self.addEndpoint('/', handler=self.redirectRoot, methods=['GET'])
			self.addEndpoint('/__version__', handler=self.getVersion, methods=['GET'])

		# Add mapping / macro endpoints
		self.mappings = {}
		if (mappings := Configuration.get('server.http.mappings')) is not None:
			# mappings is a list of tuples
			for (k, v) in mappings:
				Logging.log('Registering mapping: %s%s -> %s%s' % (self.rootPath, k, self.rootPath, v))
				self.addEndpoint(self.rootPath + k, handler=self.requestRedirect, methods=['GET', 'POST', 'PUT', 'DELETE'])
			self.mappings = dict(mappings)


		# Disable most logs from requests library 
		logging.getLogger("requests").setLevel(logging.WARNING)
		logging.getLogger("urllib3").setLevel(logging.WARNING)

		# Keep some values for optimization
		self.csern	= Configuration.get('cse.rn') 
		self.cseri	= Configuration.get('cse.ri')



	def run(self) -> None:
		WSGIRequestHandler.protocol_version = "HTTP/1.1"


		# Run the http server. This runs forever.
		# The server can run single-threadedly since some of the underlying
		# components (e.g. TinyDB) may run into problems otherwise.
		if self.flaskApp is not None:
			# Disable the flask banner messages
			cli = sys.modules['flask.cli']
			cli.show_server_banner = lambda *x: None 	# type: ignore
			# Start the server
			try:
				context = None
<<<<<<< HEAD
				if self.useTls:
					Logging.log('Setup SSL context: %s/%s' % (str(Configuration.get('cse.security.ca_path')) + 'acme_cert.pem', str(Configuration.get('cse.security.ca_path')) + 'acme_key.pem'))
					context = ssl.SSLContext(ssl.PROTOCOL_TLSv1_2)
					context.load_cert_chain(str(Configuration.get('cse.security.ca_path')) + 'acme_cert.pem', str(Configuration.get('cse.security.ca_path')) + 'acme_key.pem')
					#context.load_verify_locations(str(Configuration.get('cse.security.ca_path')) + 'cert_client.pem')
=======
				if self.useTLS:
					Logging.logDebug('Setup SSL context. Certfile: %s, KeyFile:%s, TLS verion: %s' % (self.caCertificateFile, self.caPrivateKeyFile, self.tlsVersion))
					context = ssl.SSLContext(
									{ 	'tls1.1' : ssl.PROTOCOL_TLSv1_1,
										'tls1.2' : ssl.PROTOCOL_TLSv1_2,
										'auto'   : ssl.PROTOCOL_TLS,			# since Python 3.6. Automatically choose the highest protocol version between client & server
									}[self.tlsVersion.lower()]
								)
					context.load_cert_chain(self.caCertificateFile, self.caPrivateKeyFile)
>>>>>>> 3741ba7c
				self.flaskApp.run(host=Configuration.get('http.listenIF'), 
								  port=Configuration.get('http.port'),
								  threaded=Configuration.get('http.multiThread'),
								  request_handler=ACMERequestHandler,
								  ssl_context=context,
								  debug=False)
			except Exception as e:
				Logging.logErr(str(e))



	def addEndpoint(self, endpoint:str=None, endpoint_name:str=None, handler:Callable=None, methods:List[str]=None) -> None:
		self.flaskApp.add_url_rule(endpoint, endpoint_name, handler, methods=methods)


	def handleGET(self, path:str=None) -> Response:
		Utils.renameCurrentThread()
		Logging.logDebug('==> Retrieve: /%s' % path) # path = request.path  w/o the root
		Logging.logDebug('Headers: \n' + str(request.headers))
		CSE.event.httpRetrieve() # type: ignore
		try:
			result = CSE.dispatcher.retrieveRequest(request, Utils.retrieveIDFromPath(path, self.csern, self.cseri))
		except Exception as e:
			result = self._prepareException(e)
		finally:
			return self._prepareResponse(request, result)


	def handlePOST(self, path:str=None) -> Response:
		Utils.renameCurrentThread()
		Logging.logDebug('==> Create: /%s' % path)	# path = request.path  w/o the root
		Logging.logDebug('Headers: \n' + str(request.headers))
		Logging.logDebug('Body: \n' + request.data.decode("utf-8"))
		CSE.event.httpCreate()	# type: ignore
		try:
			result = CSE.dispatcher.createRequest(request, Utils.retrieveIDFromPath(path, self.csern, self.cseri))
		except Exception as e:
			result = self._prepareException(e)
		finally:
			return self._prepareResponse(request, result)


	def handlePUT(self, path:str=None) -> Response:
		Utils.renameCurrentThread()
		Logging.logDebug('==> Update: /%s' % path)	# path = request.path  w/o the root
		Logging.logDebug('Headers: \n' + str(request.headers))
		Logging.logDebug('Body: \n' + request.data.decode("utf-8"))
		CSE.event.httpUpdate()	# type: ignore
		try:
			result = CSE.dispatcher.updateRequest(request, Utils.retrieveIDFromPath(path, self.csern, self.cseri))
		except Exception as e:
			result = self._prepareException(e)
		finally:
			return self._prepareResponse(request, result)


	def handleDELETE(self, path:str=None) -> Response:
		Utils.renameCurrentThread()
		Logging.logDebug('==> Delete: /%s' % path)	# path = request.path  w/o the root
		Logging.logDebug('Headers: \n' + str(request.headers))
		CSE.event.httpDelete()	# type: ignore
		try:
			result = CSE.dispatcher.deleteRequest(request, Utils.retrieveIDFromPath(path, self.csern, self.cseri))
		except Exception as e:
			result = self._prepareException(e)
		finally:
			return self._prepareResponse(request, result)


	#########################################################################


	# Handle requests to mapped paths
	def requestRedirect(self) -> Union[Response, Tuple[str, int]]:
		path = request.path[len(self.rootPath):] if request.path.startswith(self.rootPath) else request.path
		if path in self.mappings:
			Logging.logDebug('==> Redirecting to: /%s' % path)
			CSE.event.httpRedirect()	# type: ignore
			return flask.redirect(self.mappings[path], code=307)
		return '', 404


	#########################################################################
	#
	#	Various handlers
	#


	# Redirect request to / to webui
	def redirectRoot(self) -> Response:
		return flask.redirect(Configuration.get('cse.webui.root'), code=302)


	def getVersion(self) -> str:
		return version


	def handleWebUIGET(self, path: str = None) -> Union[Response, Any, Tuple[str, int]]:
		""" Handle a GET request for the web GUI. """

		# security check whether the path will under the web root
		if not (CSE.rootDirectory + request.path).startswith(CSE.rootDirectory):
			return None, 404

		# Redirect to index file. Also include base / cse RI
		if path == None or len(path) == 0 or (path.endswith('index.html') and len(request.args) != 2):
			return flask.redirect('%s/index.html?ri=/%s&or=%s' % (self.webuiRoot, Configuration.get('cse.ri'), Configuration.get('cse.originator')), code=302)
			# return flask.redirect('%s/index.html?ri=/%s' % (self.webuiRoot, Configuration.get('cse.ri')), code=302)
		else:
			filename = '%s/%s' % (self.webuiDirectory, path)	# return any file in the web directory
		try:
			return flask.send_file(filename)
		except Exception as e:
			Logging.logWarn(str(e))
			return flask.abort(404)


	#########################################################################

	#
	#	Send various types of HTTP requests
	#

	def sendRetrieveRequest(self, url: str, originator: str) -> Result:
		return self.sendRequest(requests.get, url, originator)


	def sendCreateRequest(self, url: str, originator: str, ty: T = None, data: Any = None) -> Result:
		return self.sendRequest(requests.post, url, originator, ty, data)


	def sendUpdateRequest(self, url: str, originator: str, data: Any) -> Result:
		return self.sendRequest(requests.put, url, originator, data=data)


	def sendDeleteRequest(self, url: str, originator: str) -> Result:
		return self.sendRequest(requests.delete, url, originator)


	def sendRequest(self, method:Callable , url:str, originator:str, ty:T=None, data:Any=None, ct:str='application/json') -> Result:	# TODO Constants
<<<<<<< HEAD
		headers = { 'User-Agent'	: self.serverID,
=======
		headers = {	'User-Agent'	: self.serverID,
>>>>>>> 3741ba7c
					'Content-Type' 	: '%s%s' % (ct, ';ty=%d' % int(ty) if ty is not None else ''), 
					C.hfOrigin	 	: originator,
					C.hfRI 			: Utils.uniqueRI(),
					C.hfRVI			: C.hfvRVI,			# TODO this actually depends in the originator
				   }
		try:
			Logging.logDebug('Sending request: %s %s' % (method.__name__.upper(), url))
			Logging.logDebug('Request ==>:\n%s\n' % (str(data) if data is not None else ''))
			r = method(url, data=data, headers=headers, verify=self.verifyCertificate)
			Logging.logDebug('Response <== (%s):\n%s' % (str(r.status_code), str(r.content.decode("utf-8"))))
		except Exception as e:
			Logging.logWarn('Failed to send request: %s' % str(e))
			return Result(rsc=RC.targetNotReachable, dbg='target not reachable')
		rc = RC(int(r.headers['X-M2M-RSC'])) if 'X-M2M-RSC' in r.headers else RC.internalServerError
		return Result(jsn=r.json() if len(r.content) > 0 else None, rsc=rc)

	#########################################################################

	def _prepareResponse(self, request:Request, result:Result) -> Response:
		if isinstance(result.resource, Resource):
			r = json.dumps(result.resource.asJSON())
		elif result.dbg is not None:
			r = '{ "m2m:dbg" : "%s" }' % result.dbg.replace('"', '\\"')
		elif result.resource is None:
			r = ''
		elif isinstance(result.resource, dict):
			r = json.dumps(result.resource)
		elif isinstance(result.resource, str):
			r = result.resource
		else:
			r = ''
			result.rsc = RC.notFound
		Logging.logDebug('<== Response (RSC: %d):\n%s\n' % (result.rsc, str(r)))
		resp = make_response(r)

		# headers
		resp.headers['Server'] = self.serverID	# set server field

		resp.headers['X-M2M-RSC'] = '%d' % result.rsc
		if 'X-M2M-RI' in request.headers:
			resp.headers['X-M2M-RI'] = request.headers['X-M2M-RI']
		if 'X-M2M-RVI' in request.headers:
			resp.headers['X-M2M-RVI'] = request.headers['X-M2M-RVI']

		resp.status_code = result.rsc.httpStatusCode()
		resp.content_type = C.hfvContentType
		self.flaskApp.process_response(resp)
		return resp


	def _prepareException(self, e: Exception) -> Result:
		Logging.logErr(traceback.format_exc())
		return Result(rsc=RC.internalServerError, dbg='encountered exception: %s' % traceback.format_exc().replace('"', '\\"').replace('\n', '\\n'))


##########################################################################
#
#	Own request handler.
#	Actually only to redirect logging.
#

class ACMERequestHandler(WSGIRequestHandler):
	# Just like WSGIRequestHandler, but without "- -"
	def log(self, type, message, *args): # type: ignore
		Logging.logDebug(message % args)
		return
		# Logging.log('%s %s\n' % (self.address_string(),
		# 								 message % args))

	# Just like WSGIRequestHandler, but without "code"
	def log_request(self, code='-', size='-'): 	# type: ignore
		Logging.logDebug('"%s" %s %d' % (self.requestline, size, code))

	def log_message(self, format, *args): 	# type: ignore
		Logging.logDebug(format % args)
		return<|MERGE_RESOLUTION|>--- conflicted
+++ resolved
@@ -102,13 +102,6 @@
 			# Start the server
 			try:
 				context = None
-<<<<<<< HEAD
-				if self.useTls:
-					Logging.log('Setup SSL context: %s/%s' % (str(Configuration.get('cse.security.ca_path')) + 'acme_cert.pem', str(Configuration.get('cse.security.ca_path')) + 'acme_key.pem'))
-					context = ssl.SSLContext(ssl.PROTOCOL_TLSv1_2)
-					context.load_cert_chain(str(Configuration.get('cse.security.ca_path')) + 'acme_cert.pem', str(Configuration.get('cse.security.ca_path')) + 'acme_key.pem')
-					#context.load_verify_locations(str(Configuration.get('cse.security.ca_path')) + 'cert_client.pem')
-=======
 				if self.useTLS:
 					Logging.logDebug('Setup SSL context. Certfile: %s, KeyFile:%s, TLS verion: %s' % (self.caCertificateFile, self.caPrivateKeyFile, self.tlsVersion))
 					context = ssl.SSLContext(
@@ -118,7 +111,6 @@
 									}[self.tlsVersion.lower()]
 								)
 					context.load_cert_chain(self.caCertificateFile, self.caPrivateKeyFile)
->>>>>>> 3741ba7c
 				self.flaskApp.run(host=Configuration.get('http.listenIF'), 
 								  port=Configuration.get('http.port'),
 								  threaded=Configuration.get('http.multiThread'),
@@ -259,11 +251,7 @@
 
 
 	def sendRequest(self, method:Callable , url:str, originator:str, ty:T=None, data:Any=None, ct:str='application/json') -> Result:	# TODO Constants
-<<<<<<< HEAD
-		headers = { 'User-Agent'	: self.serverID,
-=======
 		headers = {	'User-Agent'	: self.serverID,
->>>>>>> 3741ba7c
 					'Content-Type' 	: '%s%s' % (ct, ';ty=%d' % int(ty) if ty is not None else ''), 
 					C.hfOrigin	 	: originator,
 					C.hfRI 			: Utils.uniqueRI(),
