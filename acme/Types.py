--- conflicted
+++ resolved
@@ -780,11 +780,7 @@
 	rcn:ResultContentType 			= ResultContentType.discoveryResultReferences
 	rt:ResponseType					= ResponseType.blockingRequest 					# response type
 	rp:str 							= None 											# result persistence
-<<<<<<< HEAD
-	rpts:str 						= None 											# ... as a timestamp
-=======
 	rpts:str 						= None 											# ... as a timestamp (internal)
->>>>>>> 2b631842
 	handling:Conditions 			= field(default_factory=dict)
 	conditions:Conditions 			= field(default_factory=dict)
 	attributes:Parameters 			= field(default_factory=dict)
